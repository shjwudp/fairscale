# Copyright (c) Facebook, Inc. and its affiliates. All rights reserved.
#
# This source code is licensed under the BSD license found in the
# LICENSE file in the root directory of this source tree.

# Copyright (c) 2020, NVIDIA CORPORATION.  All rights reserved.
#
# Licensed under the Apache License, Version 2.0 (the "License");
# you may not use this file except in compliance with the License.
# You may obtain a copy of the License at
#
#   http://www.apache.org/licenses/LICENSE-2.0
#
# Unless required by applicable law or agreed to in writing, software
# distributed under the License is distributed on an "AS IS" BASIS,
# WITHOUT WARRANTIES OR CONDITIONS OF ANY KIND, either express or implied.
# See the License for the specific language governing permissions and
# limitations under the License.

# We're not responsible for pytest decorators
# mypy: disallow_untyped_decorators = False

"""
Collection of some testing utilities for the Fairscale library. Please complement as you see fit, but refrain from ad-hoc test utils
within the different feature sets and relative imports.
"""

import functools
import inspect
import logging
import multiprocessing
import os
import random
import tempfile
from typing import Any, Callable, Dict, List, Optional, Tuple
import math

import numpy
import pytest
import torch
import torch.distributed as dist
from torch.distributed import rpc
import torch.multiprocessing as mp
import torch.nn as nn

from fairscale.nn.model_parallel import destroy_model_parallel, initialize_model_parallel
from fairscale.nn.model_parallel.random import model_parallel_cuda_manual_seed

skip_if_no_cuda = pytest.mark.skipif(
    not torch.cuda.is_available() or torch.cuda.device_count() < 1, reason="CUDA required"
)

skip_if_single_gpu = pytest.mark.skipif(
    not torch.cuda.is_available() or torch.cuda.device_count() < 2, reason="multiple GPUs required"
)

_, filename_mpi = tempfile.mkstemp()


class IdentityLayer(torch.nn.Module):
    def __init__(self, size: int, scale: float = 1.0) -> None:
        super(IdentityLayer, self).__init__()
        self.weight = torch.nn.Parameter(scale * torch.randn(size))

    def forward(self, *_: Any, **__: Any) -> Any:
        return self.weight


def set_random_seed(seed: int) -> None:
    """Set random seed for reproducibility."""
    random.seed(seed)
    numpy.random.seed(seed)
    torch.manual_seed(seed)
    model_parallel_cuda_manual_seed(seed)


def torch_version() -> Tuple[int, ...]:
    numbering = torch.__version__.split("+")[0].split(".")

    assert len(numbering) == 3

    # Catch torch version if run against internal pre-releases, like `1.8.0a0fb`,
    if not numbering[2].isnumeric():
        # Two options here:
        # - either skip this version (minor number check is not relevant)
        # - or check that our codebase is not broken by this ongoing development.

        # Assuming that we're interested in the second usecase more than the first,
        # return the pre-release or dev numbering
        logging.warning(f"Pytorch pre-relase version {torch.__version__} - assuming intent to test it")
        numbering[2] = "0"

    return tuple(int(n) for n in numbering)


def dist_init(rank: int, world_size: int, filename: str, filename_rpc: str = "") -> bool:
    """
    Initialize torch distributed, based on a temporary file shared across ranks, which makes it possible for unrelated
    tests to be run concurrently.

    Return false if not enough GPUs present in the system.

    .. warning: This limits the usecase to all ranks being on the same node
    """

    try:
        torch.distributed.rpc.shutdown()
    except Exception:
        pass

    print(f"dist init r={rank}, world={world_size}")

    os.environ["WORLD_SIZE"] = str(world_size)
    os.environ["RANK"] = str(rank)
    url = "file://" + filename
    url_rpc = "file://" + filename_rpc

    if torch_version() >= (1, 6, 0):
        backend = "nccl" if torch.cuda.is_available() else "gloo"
        if backend == "nccl" and torch.cuda.device_count() < world_size:
            logging.warning("Requested world size cannot be reached on this machine, not enough GPUs")
            return False

        torch.distributed.init_process_group(backend=backend, rank=rank, world_size=world_size, init_method=url)

        rpc.init_rpc(
            f"Test{rank}",
            rank=rank,
            world_size=world_size,
            backend=rpc.BackendType.TENSORPIPE,
            rpc_backend_options=rpc.TensorPipeRpcBackendOptions(init_method=url_rpc),
        )

    else:
        if world_size > 1:
            # TensorPipe is not available in Torch 1.5
            rpc.init_rpc(
                name=f"Test{rank}",
                rank=rank,
                world_size=world_size,
                rpc_backend_options=rpc.ProcessGroupRpcBackendOptions(init_method=url_rpc),
            )
        elif torch.cuda.is_available():
            torch.distributed.init_process_group(backend="nccl", rank=rank, world_size=world_size, init_method=url)
        else:
            return False

    if torch.cuda.is_available() and torch.cuda.device_count():
        torch.cuda.set_device(rank % torch.cuda.device_count())

    return True


def get_worker_map() -> Dict[Any, Any]:
    return {rank: f"Test{rank}" for rank in range(dist.get_world_size())}


def get_world_sizes() -> List[int]:
    limit = torch.cuda.device_count()
    return [x for x in [1, 2, 4, 8] if x <= limit]


def spawn_for_all_world_sizes(test_func: Callable, world_sizes: List[int] = get_world_sizes(), args: Any = []) -> None:

    for world_size in world_sizes:
        _, filename = tempfile.mkstemp()
        _, filename_rpc = tempfile.mkstemp()

        # (lefaudeux) Let mp handle the process joining, join=False and handling context has been unstable in the past
        mp.spawn(test_func, args=(world_size, filename, filename_rpc, *args), nprocs=world_size, join=True)


def worker_process(
    rank: int, world_size: int, filename: str, filename_rpc: str, func: Callable, args: Any, error_queue: Any
) -> None:
    """Main function for unit tests launced with torch_spawn"""

    if not dist_init(rank, world_size, filename, filename_rpc):
        logging.warning("failed initializing torch distributed")
        teardown()
        return

    kwargs = {}
    if "OMPI_COMM_WORLD_RANK" not in os.environ:
        kwargs["pipeline_backend"] = "gloo"

    initialize_model_parallel(1, world_size, **kwargs)

    try:
        func(*args)
        teardown()
    except BaseException as e:
        logging.warning(f" Rank {rank}: {e}")

        # Make sure that the group is properly destroyed, even for tests which check for exceptions being raised
        teardown()

        # If the function raises 'Skipped', this indicates pytest.skip(), so
        # forward it to parent so we can call pytest.skip() there
        if e.__class__.__name__ == "Skipped":
            error_queue.put(str(e))
            return

        raise e


def teardown() -> None:
    destroy_model_parallel()

    if torch.distributed.is_initialized():
        torch.distributed.destroy_process_group()
    try:
        # torch 1.5 hangs on shutdown if waiting for all processes
        torch.distributed.rpc.shutdown(graceful=False)
    except Exception:
        pass


def torch_spawn(world_sizes: Optional[List[int]] = None) -> Callable:
    if world_sizes is None:
        world_sizes = get_world_sizes()

    def prepare_test(func: Callable) -> Callable:
        """Function called with the test function as the argument. Generates a
        replacement which serves as the actual test function."""

        name = func.__name__
        parameters = inspect.signature(func).parameters

        if name.startswith("test"):
            raise ValueError(
                f"Tests marked with @torch_spawn (i.e. '{name}') should not have names beginning in 'test' as they will"
                " be picked up by pytest without running the spawn wrapper"
            )

        @functools.wraps(func)
        def replacement(*args: Any, **kwargs: Any) -> None:
            assert args == tuple()
            assert world_sizes is not None  # mypy crutch

            args = tuple(
                kwargs[p] for p in parameters if p != "rank"
            )  # converting named parameters to positional parameters to pass to `spawn`

            error_queue = multiprocessing.get_context("spawn").SimpleQueue()
            if "OMPI_COMM_WORLD_RANK" in os.environ:
                global filename_mpi

                os.environ["RANK"] = os.environ["OMPI_COMM_WORLD_RANK"]
                os.environ["WORLD_SIZE"] = os.environ["OMPI_COMM_WORLD_SIZE"]
                torch.distributed.init_process_group("mpi", init_method=f"file://{filename_mpi}")

                world_size = torch.distributed.get_world_size()
                destroy_model_parallel()
                initialize_model_parallel(1, world_size)
                torch.cuda.set_device(torch.distributed.get_rank() % torch.cuda.device_count())
                if world_size in world_sizes:
                    try:
                        func(*args)
                        teardown()
                    except BaseException as e:
                        teardown()
                        import traceback

                        print(f"{traceback.format_exc()}")
                        raise e
                else:
                    pytest.skip("Requested world size doesn't match current world size")
            else:
                spawn_for_all_world_sizes(worker_process, world_sizes, (func, args, error_queue))

            if not error_queue.empty():
                msg = error_queue.get()
                pytest.skip(msg)

        # Register a function with the same name, prefixed with "test_" in the
        # calling module, so it will be picked up by pytest
        current_frame = inspect.currentframe()
        assert current_frame is not None
        caller_module = inspect.getmodule(current_frame.f_back)
        setattr(caller_module, f"test_{name}", replacement)

        return func

    return prepare_test


class _Block(nn.Module):
    def __init__(self, embed_dim: int, num_heads: int) -> None:
        super().__init__()
        self.ln_1 = nn.LayerNorm(embed_dim)
        self.ln_2 = nn.LayerNorm(embed_dim)
        self.attn = nn.MultiheadAttention(embed_dim, num_heads)  # type: ignore
        self.mlp = nn.Sequential(nn.Linear(embed_dim, embed_dim * 4), nn.GELU(), nn.Linear(embed_dim * 4, embed_dim),)

    def forward(self, *inputs: Any, **kwargs: Any) -> Any:
        x = inputs[0]
        attn_mask = torch.full((len(x), len(x)), -float("Inf"), device=x.device, dtype=x.dtype)
        attn_mask = torch.triu(attn_mask, diagonal=1)

        x = self.ln_1(x)
        a, _ = self.attn(x, x, x, attn_mask=attn_mask, need_weights=False)
        x = x + a
        m = self.mlp(self.ln_2(x))
        x = x + m
        return x


class GPT2(nn.Module):
    """
    GPT2 pytorch implementation, for testing purposes in the image-GPT context
    Credits: https://github.com/teddykoker/image-gpt"""

    def __init__(
        self, embed_dim: int, num_heads: int, num_layers: int, num_positions: int, num_vocab: int, num_classes: int
    ) -> None:
        super().__init__()

        self.embed_dim = embed_dim

        # start of sequence token
        self.sos = torch.nn.Parameter(torch.zeros(embed_dim))
        nn.init.normal_(self.sos)

        self.token_embeddings = nn.Embedding(num_vocab, embed_dim)
        self.position_embeddings = nn.Embedding(num_positions, embed_dim)

        self.layers = nn.ModuleList()
        for _ in range(num_layers):
            self.layers.append(_Block(embed_dim, num_heads))

        self.ln_f = nn.LayerNorm(embed_dim)
        self.head = nn.Linear(embed_dim, num_vocab, bias=False)
        self.clf_head = nn.Linear(embed_dim, num_classes)

    def forward(self, x: torch.Tensor, classify=False) -> Any:  # type: ignore
        """
        Expect input as shape [sequence len, batch]
        If classify, return classification logits
        """
        length, batch = x.shape

        h = self.token_embeddings(x)

        # prepend sos token
        sos = torch.ones(1, batch, self.embed_dim, device=x.device) * self.sos
        h = torch.cat([sos, h[:-1, :, :]], dim=0)

        # add positional embeddings
        positions = torch.arange(length, device=x.device).unsqueeze(-1)
        h = h + self.position_embeddings(positions).expand_as(h)

        # transformer
        for layer in self.layers:
            h = layer(h)

        h = self.ln_f(h)

        logits = self.head(h)

        if not classify:
            # return logits
            return logits

        h = torch.mean(h, dim=0)  # average pool over sequence
        # return classification logits and generative logits
        return self.clf_head(h), logits


<<<<<<< HEAD
class PassthroughModule(torch.nn.Module):
    def __init__(self, single_input_module: nn.Module) -> None:
        super().__init__()
        self.module = single_input_module

    def forward(self, inputs: Tuple[Any, Any]) -> Tuple[Any, Any]:  # type: ignore
        return (self.module(inputs[0]), inputs[1])


class ExpandInputModule(torch.nn.Module):
    def __init__(self, single_input_module: nn.Module) -> None:
        super().__init__()
        self.module = single_input_module

    def forward(self, inputs: Tuple[Any, Any]) -> Tuple[Any, Any]:  # type: ignore
        return (self.module(inputs[0], inputs[1]), None)


class MultiplyModule(torch.nn.Module):
    # FIXME: this should probably be Functional
    def __init__(self, factor: float) -> None:
        super().__init__()
        self.factor = factor

    def forward(self, x: Any) -> Tuple[Any, Any]:  # type: ignore
        return x * self.factor


# Credits: https://pytorch.org/tutorials/beginner/transformer_tutorial.html
# A vanilla pytorch implementation of the Transformer model, and the corresponding positional encoding module
class TransformerModel(nn.Module):
    def __init__(self, ntoken, ninp, nhead, nhid, nlayers, dropout=0.5):
        super().__init__()
        self.model_type = "Transformer"
        self.pos_encoder = PositionalEncoding(ninp, dropout)
        encoder_layers = nn.TransformerEncoderLayer(ninp, nhead, nhid, dropout)
        self.transformer_encoder = nn.TransformerEncoder(encoder_layers, nlayers)
        self.encoder = nn.Embedding(ntoken, ninp)
        self.ninp = ninp
        self.decoder = nn.Linear(ninp, ntoken)

        self.init_weights()

    def generate_square_subsequent_mask(self, sz: Any) -> Any:
        mask = (torch.triu(torch.ones(sz, sz)) == 1).transpose(0, 1)
        mask = mask.float().masked_fill(mask == 0, float("-inf")).masked_fill(mask == 1, float(0.0))
        return mask

    def init_weights(self) -> None:
        initrange = 0.1
        self.encoder.weight.data.uniform_(-initrange, initrange)
        self.decoder.bias.data.zero_()
        self.decoder.weight.data.uniform_(-initrange, initrange)

    def forward(self, src: Any, src_mask: Any) -> None:
        src = self.encoder(src) * math.sqrt(self.ninp)
        src = self.pos_encoder(src)
        output = self.transformer_encoder(src, src_mask)
        output = self.decoder(output)
        return output


def generate_square_subsequent_mask(sz: Any) -> Any:
    mask = (torch.triu(torch.ones(sz, sz)) == 1).transpose(0, 1)
    mask = mask.float().masked_fill(mask == 0, float("-inf")).masked_fill(mask == 1, float(0.0))
    return mask


def get_sequential_transformer(ntoken, ninp, nhead, nhid, nlayers, dropout) -> nn.Sequential:
    transformer = TransformerModel(ntoken, ninp, nhead, nhid, nlayers, dropout)  # type: ignore

    return nn.Sequential(
        PassthroughModule(transformer.encoder),
        PassthroughModule(MultiplyModule(math.sqrt(ninp))),
        PassthroughModule(transformer.pos_encoder),
        ExpandInputModule(transformer.transformer_encoder),
        PassthroughModule(transformer.decoder),
    )


class PositionalEncoding(nn.Module):
    def __init__(self, d_model: int, dropout=0.1, max_len=5000):
        super(PositionalEncoding, self).__init__()
        self.dropout = nn.Dropout(p=dropout)

        pe = torch.zeros(max_len, d_model)
        position = torch.arange(0, max_len, dtype=torch.float).unsqueeze(1)
        div_term = torch.exp(torch.arange(0, d_model, 2).float() * (-math.log(10000.0) / d_model))
        pe[:, 0::2] = torch.sin(position * div_term)
        pe[:, 1::2] = torch.cos(position * div_term)
        pe = pe.unsqueeze(0).transpose(0, 1)
        self.register_buffer("pe", pe)

    def forward(self, x):
        x = x + self.pe[: x.size(0), :]
        return self.dropout(x)
=======
def objects_are_equal(a: Any, b: Any, raise_exception: bool = False) -> bool:
    """
    Test that two objects are equal. Tensors are compared to ensure matching
    size, dtype, device and values.
    """
    if type(a) is not type(b):
        return False
    if isinstance(a, dict):
        if set(a.keys()) != set(b.keys()):
            return False
        for k in a.keys():
            if not objects_are_equal(a[k], b[k], raise_exception):
                return False
        return True
    elif isinstance(a, (list, tuple, set)):
        if len(a) != len(b):
            return False
        return all(objects_are_equal(x, y, raise_exception) for x, y in zip(a, b))
    elif torch.is_tensor(a):
        try:
            torch.testing.assert_allclose(a, b)
            # assert_allclose doesn't strictly test shape, dtype and device
            shape_dtype_device_match = a.size() == b.size() and a.dtype == b.dtype and a.device == b.device
            assert shape_dtype_device_match
            return True
        except AssertionError as e:
            if raise_exception:
                raise e
            else:
                return False
    else:
        return a == b
>>>>>>> 8a49a748
<|MERGE_RESOLUTION|>--- conflicted
+++ resolved
@@ -28,12 +28,12 @@
 import functools
 import inspect
 import logging
+import math
 import multiprocessing
 import os
 import random
 import tempfile
 from typing import Any, Callable, Dict, List, Optional, Tuple
-import math
 
 import numpy
 import pytest
@@ -367,7 +367,6 @@
         return self.clf_head(h), logits
 
 
-<<<<<<< HEAD
 class PassthroughModule(torch.nn.Module):
     def __init__(self, single_input_module: nn.Module) -> None:
         super().__init__()
@@ -399,12 +398,12 @@
 # Credits: https://pytorch.org/tutorials/beginner/transformer_tutorial.html
 # A vanilla pytorch implementation of the Transformer model, and the corresponding positional encoding module
 class TransformerModel(nn.Module):
-    def __init__(self, ntoken, ninp, nhead, nhid, nlayers, dropout=0.5):
+    def __init__(self, ntoken, ninp, nhead, nhid, nlayers, dropout=0.5):  # type: ignore
         super().__init__()
         self.model_type = "Transformer"
         self.pos_encoder = PositionalEncoding(ninp, dropout)
         encoder_layers = nn.TransformerEncoderLayer(ninp, nhead, nhid, dropout)
-        self.transformer_encoder = nn.TransformerEncoder(encoder_layers, nlayers)
+        self.transformer_encoder = nn.TransformerEncoder(encoder_layers, nlayers)  # type: ignore
         self.encoder = nn.Embedding(ntoken, ninp)
         self.ninp = ninp
         self.decoder = nn.Linear(ninp, ntoken)
@@ -422,7 +421,7 @@
         self.decoder.bias.data.zero_()
         self.decoder.weight.data.uniform_(-initrange, initrange)
 
-    def forward(self, src: Any, src_mask: Any) -> None:
+    def forward(self, src: Any, src_mask: Any) -> None:  # type: ignore
         src = self.encoder(src) * math.sqrt(self.ninp)
         src = self.pos_encoder(src)
         output = self.transformer_encoder(src, src_mask)
@@ -436,7 +435,7 @@
     return mask
 
 
-def get_sequential_transformer(ntoken, ninp, nhead, nhid, nlayers, dropout) -> nn.Sequential:
+def get_sequential_transformer(ntoken, ninp, nhead, nhid, nlayers, dropout) -> nn.Sequential:  # type: ignore
     transformer = TransformerModel(ntoken, ninp, nhead, nhid, nlayers, dropout)  # type: ignore
 
     return nn.Sequential(
@@ -449,7 +448,7 @@
 
 
 class PositionalEncoding(nn.Module):
-    def __init__(self, d_model: int, dropout=0.1, max_len=5000):
+    def __init__(self, d_model: int, dropout: float = 0.1, max_len: int = 5000):
         super(PositionalEncoding, self).__init__()
         self.dropout = nn.Dropout(p=dropout)
 
@@ -461,10 +460,11 @@
         pe = pe.unsqueeze(0).transpose(0, 1)
         self.register_buffer("pe", pe)
 
-    def forward(self, x):
-        x = x + self.pe[: x.size(0), :]
+    def forward(self, x: Any) -> Any:  # type: ignore
+        x = x + self.pe[: x.size(0), :]  # type: ignore
         return self.dropout(x)
-=======
+
+
 def objects_are_equal(a: Any, b: Any, raise_exception: bool = False) -> bool:
     """
     Test that two objects are equal. Tensors are compared to ensure matching
@@ -496,5 +496,4 @@
             else:
                 return False
     else:
-        return a == b
->>>>>>> 8a49a748
+        return a == b