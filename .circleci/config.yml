# Python CircleCI 2.0 configuration file
#
# Check https://circleci.com/docs/2.0/language-python/ for more details
#
# Adopted from
# https://github.com/facebookresearch/detectron2/blob/master/.circleci/config.yml
#
# Pro tip: download circle ci cli to validate the config locally during development.

version: 2.1
orbs:
  codecov: codecov/codecov@1.0.2
# -------------------------------------------------------------------------------------
# Environments to run the jobs in
# -------------------------------------------------------------------------------------
cpu_py37: &cpu_py37
  docker:
    - image: circleci/python:3.7
  resource_class: large

cpu_py38: &cpu_py38
  docker:
    - image: circleci/python:3.8
  resource_class: large

cpu_py39: &cpu_py39
  docker:
    - image: circleci/python:3.9
  resource_class: large

# Here are list of GPU images:
#   https://circleci.com/docs/2.0/configuration-reference/#available-linux-gpu-images
gpu: &gpu
  environment:
    CUDA_VERSION: "10.1"
    CUDA_HOME: /usr/local/cuda-10.1
  machine:
    image: ubuntu-1604-cuda-10.1:201909-23
  resource_class: gpu.large

gpu_cu111: &gpu_cu111
  environment:
    CUDA_VERSION: "11.1"
    CUDA_HOME: /usr/local/cuda-11.1
  machine:
    image: ubuntu-1604-cuda-11.1:202012-01
  resource_class: gpu.large

# -------------------------------------------------------------------------------------
# Re-usable commands
# -------------------------------------------------------------------------------------
setup_venv: &setup_venv
  - run:
      name: Setup Virtual Env
      working_directory: ~/
      command: |
        python -m venv ~/venv
        echo ". ~/venv/bin/activate" >> $BASH_ENV
        . ~/venv/bin/activate
        python --version
        which python
        which pip
        pip install --upgrade pip

install_dep_160: &install_dep_160
  - run:
      name: Install Dependencies with torch 1.6.0
      command: |
        # make sure that apt-get retries if needed
        sudo sh -c "echo 'APT::Acquire::Retries "3";' > /etc/apt/apt.conf.d/80-retries"
        sudo apt-get update -y
        sudo apt-get install -y libopenmpi-dev
        # check if we have restored venv cache (/home/circleci/venv) correctly, if so, just skip
        if [ -f /home/circleci/venv/check_version.py ]; then python /home/circleci/venv/check_version.py torch eq 1.6 && exit 0; fi
        # start installing
        pip install --progress-bar off torch==1.6.0+cu101 torchvision==0.7.0+cu101 -f https://download.pytorch.org/whl/torch_stable.html
        pip install --progress-bar off -r requirements-test.txt
        pip install --progress-bar off -r requirements-benchmarks.txt
        pip install --progress-bar off git+https://github.com/msbaines/torch_pg.git@c85c96f#egg=torch-pg
        python -c 'import torch; print("Torch version:", torch.__version__)'
        python -c 'import torch; assert torch.__version__.split(".")[:2] == ["1", "6"], "wrong torch version"'
        python -m torch.utils.collect_env
        wget -O /home/circleci/venv/check_version.py https://raw.githubusercontent.com/min-xu-ai/check_verion/main/check_version.py

install_dep_171: &install_dep_171
  - run:
      name: Install Dependencies with torch 1.7.1
      command: |
        # make sure that apt-get retries if needed
        sudo sh -c "echo 'APT::Acquire::Retries "3";' > /etc/apt/apt.conf.d/80-retries"
        sudo apt-get update -y
        sudo apt-get install -y libopenmpi-dev
        # check if we have restored venv cache (/home/circleci/venv) correctly, if so, just skip
        if [ -f /home/circleci/venv/check_version.py ]; then python /home/circleci/venv/check_version.py torch eq 1.7 && exit 0; fi
        # start installing
        pip install --progress-bar off torch==1.7.1+cu110 torchvision==0.8.2+cu110 -f https://download.pytorch.org/whl/torch_stable.html
        pip install --progress-bar off -r requirements-test.txt
        pip install --progress-bar off -r requirements-benchmarks.txt
        pip install --progress-bar off git+https://github.com/msbaines/torch_pg.git@c85c96f#egg=torch-pg
        python -c 'import torch; print("Torch version:", torch.__version__)'
        python -c 'import torch; assert torch.__version__.split(".")[:2] == ["1", "7"], "wrong torch version"'
        python -m torch.utils.collect_env
        wget -O /home/circleci/venv/check_version.py https://raw.githubusercontent.com/min-xu-ai/check_verion/main/check_version.py

install_dep_181: &install_dep_181
  - run:
      name: Install Dependencies with torch 1.8.1
      command: |
        # make sure that apt-get retries if needed
        sudo sh -c "echo 'APT::Acquire::Retries "3";' > /etc/apt/apt.conf.d/80-retries"
        sudo apt-get update -y
        sudo apt-get install -y libopenmpi-dev
        # check if we have restored venv cache (/home/circleci/venv) correctly, if so, just skip
        if [ -f /home/circleci/venv/check_version.py ]; then python /home/circleci/venv/check_version.py torch eq 1.8 && exit 0; fi
        # start installing
        pip install --progress-bar off torch==1.8.1+cu101 torchvision==0.9.1+cu101 -f https://download.pytorch.org/whl/torch_stable.html
        pip install --progress-bar off -r requirements-test.txt
        pip install --progress-bar off -r requirements-benchmarks.txt
        python -c 'import torch; print("Torch version:", torch.__version__)'
        python -c 'import torch; assert torch.__version__.split(".")[:2] == ["1", "8"], "wrong torch version"'
        python -m torch.utils.collect_env
        wget -O /home/circleci/venv/check_version.py https://raw.githubusercontent.com/min-xu-ai/check_verion/main/check_version.py

install_dep_190: &install_dep_190
  - run:
      name: Install Dependencies with torch 1.9.0
      command: |
        # make sure that apt-get retries if needed
        sudo sh -c "echo 'APT::Acquire::Retries "3";' > /etc/apt/apt.conf.d/80-retries"
        sudo apt-get update -y
        sudo apt-get install -y libopenmpi-dev
        # check if we have restored venv cache (/home/circleci/venv) correctly, if so, just skip
        if [ -f /home/circleci/venv/check_version.py ]; then python /home/circleci/venv/check_version.py torch eq 1.8 && exit 0; fi
        # start installing
        pip install --pre --progress-bar off torch==1.9.0.dev20210330+cu101 torchvision==0.10.0.dev20210330+cu101 -f https://download.pytorch.org/whl/nightly/cu101/torch_nightly.html
        pip install --progress-bar off -r requirements-test.txt
        pip install --progress-bar off -r requirements-benchmarks.txt
        python -c 'import torch; print("Torch version:", torch.__version__)'
        python -c 'import torch; assert torch.__version__.split(".")[:2] == ["1", "9"], "wrong torch version"'
        python -m torch.utils.collect_env
        wget -O /home/circleci/venv/check_version.py https://raw.githubusercontent.com/min-xu-ai/check_verion/main/check_version.py

install_repo: &install_repo
  - run:
      name: Install Repository
      command: |
        pip install .
        # Test import.
        python -c 'import sys; sys.path = sys.path[1:]; import fairscale'

run_isort: &run_isort
   - run:
       name: Run Linter (isort)
       command: |
         isort . --check

run_black: &run_black
   - run:
       name: Run Linter (black)
       command: |
         black --check .

run_mypy: &run_mypy
   - run:
       name: Run type-checking (mypy)
       command: |
         mypy --ignore-missing-imports --scripts-are-modules --pretty .

run_flake8: &run_flake8
  - run:
      name: Run Linter (flake8)
      command: |
        flake8 --show-source --statistics

check_test_list: &check_test_list
  - run:
      name: Verify that unit test list files are correct
      command: |
        bash ./tests/ci_test_list_check.sh


upload_coverage: &upload_coverage
  - codecov/upload:
      file: 'coverage.xml'
      token: $CODECOV_TOKEN

run_mpi_unittests: &run_mpi_unittests
  - run:
      name: Run MPI Unit Tests
      command: |
        mpirun -n 4 python -m pytest -p torch_pg.pytest --only-mpi --junitxml=test-results/junit.xml --verbose tests/nn/moe

run_offload_benchmark: &run_offload_benchmark
  - run:
      name: Run Offload Benchmark
      command: |
        python benchmarks/experimental/offload.py

run_pipe_benchmark: &run_pipe_benchmark
  - run:
      name: Run Pipe Benchmark
      command: |
        python benchmarks/pipe.py

run_oss_benchmark: &run_oss_benchmark
  - run:
      name: Run OSS Benchmark
      command: |
        python benchmarks/oss.py --world_size 4 --epochs 2
        python benchmarks/oss.py --check_regression --world_size 4 --optim_type oss_sharded_ddp

run_oss_gloo: &run_oss_gloo
  - run:
      name: Run OSS with Gloo
      command: |
        python benchmarks/oss.py --gloo --optim_type oss_ddp --epochs 2
        python benchmarks/oss.py --gloo --optim_type oss_sharded_ddp --epochs 2

run_oss_amp: &run_oss_amp
   - run:
       name: Run OSS with Torch AMP
       command: |
         python benchmarks/oss.py --amp --epochs 3 --optim_type oss_sharded_ddp

run_oss_for_each: &run_oss_for_each
   - run:
       name: Run OSS with Torch AMP and ForEach optmizer
       command: |
         python benchmarks/oss.py --amp --epochs 3 --optim_type oss_sharded_ddp --multi_tensor_optim


run_doc_build: &run_doc_build
   - run:
       name: Testing doc build
       command: |
         cd docs
         pip install --progress-bar off -r requirements.txt
         make help
         make singlehtml | tee make.out
         ! tail make.out | grep -q warning

# This is an alias to run all unit tests possible on a platform.
run_unittests: &run_unittests
   - run:
       name: Run all unit tests.
       # We run all and not stopping on failure on CPU since docker time is cheaper.
       command: |
         pytest --junitxml=test-results/junit.xml --verbose --timeout 60 --cov-report=xml --cov=./

commands:

   # This is a command (like a function) that run tests from a given test_list_file.
   # If test_list_file is not given, this results in an error.
   run_unittests_from_list:
     parameters:
       test_list_file:
         type: string
         default: "/dev/non_exist"  # Default to error out
     steps:
       - run:
           name: Run Unit Tests
           command: |
             if [ ! -f <<parameters.test_list_file>> ]; then exit 1; fi
             pytest --junitxml=test-results/junit.xml --verbose --timeout 60 --cov-report=xml --cov=./ `cat <<parameters.test_list_file>>`

# -------------------------------------------------------------------------------------
# Jobs to run
# -------------------------------------------------------------------------------------

jobs:
  cpu_tests_py37:
    <<: *cpu_py37

    working_directory: ~/fairscale

    steps:
      - checkout
      - <<: *check_test_list
      - <<: *setup_venv

      # Cache the venv directory that contains dependencies
      - restore_cache:
          keys:
            - cache-key-cpu-py37-180-1-{{ checksum "setup.py"}}-{{ checksum "requirements-test.txt"}}

      - <<: *install_dep_171

      - save_cache:
          paths:
            - ~/venv
          key: cache-key-cpu-py37-180-1-{{ checksum "setup.py"}}-{{ checksum "requirements-test.txt"}}

      - <<: *install_repo

      - <<: *run_isort
      - <<: *run_black
      - <<: *run_mypy
      - <<: *run_flake8
      - <<: *run_unittests
      - <<: *run_mpi_unittests
      - <<: *run_doc_build

      - store_test_results:
          path: test-results

  cpu_tests_py38:
    <<: *cpu_py38

    working_directory: ~/fairscale

    steps:
      - checkout
      - <<: *check_test_list
      - <<: *setup_venv

      # Cache the venv directory that contains dependencies
      - restore_cache:
          keys:
            - cache-key-cpu-py38-180-1-{{ checksum "setup.py"}}-{{ checksum "requirements-test.txt"}}
      - <<: *install_dep_171

      - save_cache:
          paths:
            - ~/venv
          key: cache-key-cpu-py38-180-1-{{ checksum "setup.py"}}-{{ checksum "requirements-test.txt"}}

      - <<: *install_repo

      - <<: *run_isort
      - <<: *run_black
      - <<: *run_mypy
      - <<: *run_flake8
      - <<: *run_unittests
      - <<: *run_mpi_unittests
      - <<: *run_doc_build

      - store_test_results:
          path: test-results

  cpu_tests_py39:
    <<: *cpu_py39

    working_directory: ~/fairscale

    steps:
      - checkout
      - <<: *check_test_list
      - <<: *setup_venv

      # Cache the venv directory that contains dependencies
      - restore_cache:
          keys:
            - cache-key-cpu-py39-181-0-{{ checksum "setup.py"}}-{{ checksum "requirements-test.txt"}}

      - <<: *install_dep_181

      - save_cache:
          paths:
            - ~/venv
          key: cache-key-cpu-py39-181-0-{{ checksum "setup.py"}}-{{ checksum "requirements-test.txt"}}

      - <<: *install_repo

      - <<: *run_isort
      - <<: *run_black
      - <<: *run_mypy
      - <<: *run_flake8
      - <<: *run_unittests
      # TODO(msb) - <<: *run_mpi_unittests
      - <<: *run_doc_build

      - store_test_results:
          path: test-results


  gpu_tests_160:
    parameters:
      test_list_file:
        type: string
        default: "/dev/non_exist"

    <<: *gpu

    working_directory: ~/fairscale

    steps:
      - checkout

      - run: nvidia-smi

      - run: pyenv global 3.7.0

      - <<: *setup_venv

      # Cache the venv directory that contains dependencies
      - restore_cache:
          keys:
            - cache-key-gpu-160-101-{{ checksum "setup.py"}}-{{ checksum "requirements-test.txt"}}

      - <<: *install_dep_160

      - save_cache:
          paths:
            - ~/venv
          key: cache-key-gpu-160-101-{{ checksum "setup.py"}}-{{ checksum "requirements-test.txt"}}

      - <<: *install_repo

      - run_unittests_from_list:
          test_list_file: <<parameters.test_list_file>>

      - store_test_results:
          path: test-results

      - <<: *upload_coverage

  gpu_tests_171:
    parameters:
      test_list_file:
        type: string
        default: "/dev/non_exist"

    <<: *gpu_cu111

    working_directory: ~/fairscale

    steps:
      - checkout

      - run: nvidia-smi

      # Run this to make sure we use python3 from the system.
      - run: pyenv global 3.8.6

      - <<: *setup_venv

      # Cache the venv directory that contains dependencies
      - restore_cache:
          keys:
            - cache-key-gpu-171-110-{{ checksum "setup.py"}}-{{ checksum "requirements-test.txt"}}

      - <<: *install_dep_171

      - save_cache:
          paths:
            - ~/venv
          key: cache-key-gpu-171-110-{{ checksum "setup.py"}}-{{ checksum "requirements-test.txt"}}

      - <<: *install_repo

      - run_unittests_from_list:
          test_list_file: <<parameters.test_list_file>>

      - store_test_results:
          path: test-results

      - <<: *upload_coverage

  gpu_tests_181:
    parameters:
      test_list_file:
        type: string
        default: "/dev/non_exist"

    <<: *gpu

    working_directory: ~/fairscale

    steps:
      - checkout

      - run: nvidia-smi

      # Run this to make sure we use python3 from the system.
      - run: pyenv global 3.7.0

      - <<: *setup_venv

      # Cache the venv directory that contains dependencies
      - restore_cache:
          keys:
            - cache-key-gpu-181-101-{{ checksum "setup.py"}}-{{ checksum "requirements-test.txt"}}

      - <<: *install_dep_181

      - save_cache:
          paths:
            - ~/venv
          key: cache-key-gpu-181-101-{{ checksum "setup.py"}}-{{ checksum "requirements-test.txt"}}

      - <<: *install_repo

      - run_unittests_from_list:
          test_list_file: <<parameters.test_list_file>>

      - store_test_results:
          path: test-results

      - <<: *upload_coverage

  gpu_tests_190:
    parameters:
      test_list_file:
        type: string
        default: "/dev/non_exist"

    <<: *gpu

    working_directory: ~/fairscale

    steps:
      - checkout

      - run: nvidia-smi

      # Run this to make sure we use python3 from the system.
      - run: pyenv global 3.7.0

      - <<: *setup_venv

      # Cache the venv directory that contains dependencies
      - restore_cache:
          keys:
            - cache-key-gpu-190-101-{{ checksum "setup.py"}}-{{ checksum "requirements-test.txt"}}

      - <<: *install_dep_190

      - save_cache:
          paths:
            - ~/venv
          key: cache-key-gpu-190-101-{{ checksum "setup.py"}}-{{ checksum "requirements-test.txt"}}

      - <<: *install_repo

      - run_unittests_from_list:
          test_list_file: <<parameters.test_list_file>>

      - store_test_results:
          path: test-results

  benchmarks_1:
    <<: *gpu

    working_directory: ~/fairscale

    steps:
      - checkout

      - run: nvidia-smi

      - run: pyenv uninstall -f 3.7.0

      - run: pyenv install 3.7.0

      - run: pyenv global 3.7.0

      - <<: *setup_venv

      # Cache the venv directory that contains dependencies
      - restore_cache:
          keys:
            - cache-key-benchmarks-181-101-{{ checksum "setup.py"}}-{{ checksum "requirements-test.txt"}}

      # Cache the MNIST directory that contains benchmark data
      - restore_cache:
          keys:
            - cache-key-benchmark-MNIST-{{ checksum "benchmarks/datasets/mnist.py"}}

      - <<: *install_dep_181

      - save_cache:
          paths:
            - ~/venv
          key: cache-key-benchmarks-181-101-{{ checksum "setup.py"}}-{{ checksum "requirements-test.txt"}}

      - <<: *install_repo

      - <<: *run_pipe_benchmark

<<<<<<< HEAD
      - <<: *run_offload_benchmark

      - <<: *run_mp_pipe_benchmark

=======
>>>>>>> 1c88e3b7
      - <<: *run_oss_amp

      - <<: *run_oss_for_each

      - <<: *run_oss_gloo

      - save_cache:
          paths:
            - /tmp/MNIST
          key: cache-key-benchmark-MNIST-{{ checksum "benchmarks/datasets/mnist.py"}}

  benchmarks_2:
    <<: *gpu

    working_directory: ~/fairscale

    steps:
      - checkout

      - run: nvidia-smi

      - run: pyenv uninstall -f 3.7.0

      - run: pyenv install 3.7.0

      - run: pyenv global 3.7.0

      - <<: *setup_venv

      # Cache the venv directory that contains dependencies
      - restore_cache:
          keys:
            - cache-key-benchmarks-181-101-{{ checksum "setup.py"}}-{{ checksum "requirements-test.txt"}}


      # Cache the MNIST directory that contains benchmark data
      - restore_cache:
          keys:
            - cache-key-benchmark-MNIST-{{ checksum "benchmarks/datasets/mnist.py"}}

      - <<: *install_dep_181

      - save_cache:
          paths:
            - ~/venv
          key: cache-key-benchmarks-181-101-{{ checksum "setup.py"}}-{{ checksum "requirements-test.txt"}}

      - <<: *install_repo

      - <<: *run_oss_benchmark

      - save_cache:
          paths:
            - /tmp/MNIST
          key: cache-key-benchmark-MNIST-{{ checksum "benchmarks/datasets/mnist.py"}}


workflows:
  version: 2
  build:
    jobs:
      - cpu_tests_py37
      - cpu_tests_py38
      - cpu_tests_py39
      - gpu_tests_160:
          test_list_file: tests/ci_test_list_1.txt
      - gpu_tests_171:
          test_list_file: tests/ci_test_list_1.txt
      - gpu_tests_181:
          test_list_file: tests/ci_test_list_1.txt
      - gpu_tests_190:
          test_list_file: tests/ci_test_list_1.txt
      - gpu_tests_160:
          test_list_file: tests/ci_test_list_2.txt
      - gpu_tests_171:
          test_list_file: tests/ci_test_list_2.txt
      - gpu_tests_181:
          test_list_file: tests/ci_test_list_2.txt
      - gpu_tests_190:
          test_list_file: tests/ci_test_list_2.txt
      - gpu_tests_160:
          test_list_file: tests/ci_test_list_3.txt
      - gpu_tests_171:
          test_list_file: tests/ci_test_list_3.txt
      - gpu_tests_181:
          test_list_file: tests/ci_test_list_3.txt
      - gpu_tests_190:
          test_list_file: tests/ci_test_list_3.txt
      - benchmarks_1
      - benchmarks_2<|MERGE_RESOLUTION|>--- conflicted
+++ resolved
@@ -577,13 +577,10 @@
 
       - <<: *run_pipe_benchmark
 
-<<<<<<< HEAD
       - <<: *run_offload_benchmark
 
       - <<: *run_mp_pipe_benchmark
 
-=======
->>>>>>> 1c88e3b7
       - <<: *run_oss_amp
 
       - <<: *run_oss_for_each
