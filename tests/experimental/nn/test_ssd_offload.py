--- conflicted
+++ resolved
@@ -7,8 +7,6 @@
 Testing SsdFlatParameter and SsdTensorHandle modules.
 """
 
-import filecmp
-import os
 import tempfile
 
 import numpy as np
@@ -111,34 +109,7 @@
         assert torch.equal(ssd_handle.to_tensor(), orig_copy)
 
 
-<<<<<<< HEAD
-def test_torch_save_load():
-    _init()
-    orig_file = tempfile.NamedTemporaryFile()
-    checkpoint_file = tempfile.NamedTemporaryFile()
-
-    # TENSOR_SHAPE = (1024, 1024, 1024)
-    # use smaller shape for unit tests
-    TENSOR_SHAPE = (1024, 1024)
-    ref_tensor = torch.rand(TENSOR_SHAPE, dtype=torch.float32)
-    ref_ssd_tensor = so.SsdTensor.fromtensor(ref_tensor, orig_file.name)
-    del ref_tensor
-    # after deleting ref_tensor, memory usage should be very low
-    # For save it shouldn't be more than 10x so.DEFAULT_CHUNK_SIZE
-    so.torch_saver.save(ref_ssd_tensor, checkpoint_file.name)
-    # below line saves file to orig_file.name+"_2"
-    # Memory usage here should be O(1000 * so.DEFAULT_CHUNK_SIZE)
-    # 1000x because that's how many elements the python unpickler
-    # will buffer before passing to the SsdTensor
-    test_ssd_tensor = torch.load(checkpoint_file)
-    assert filecmp.cmp(orig_file.name, orig_file.name + "_2", shallow=False)
-    os.unlink(orig_file.name + "_2")
-
-
-def test_ssd_param_train_simple():
-=======
 def test_ssd_flat_param_train_simple():
->>>>>>> fef44233
     _init()
     with tempfile.NamedTemporaryFile() as f:
         orig_tensor = torch.randn((4, 4))
@@ -146,20 +117,6 @@
         with torch.no_grad():
             orig_copy = torch.empty_like(orig_tensor)
             orig_copy.copy_(orig_tensor)
-<<<<<<< HEAD
-            param = torch.nn.Parameter(orig_copy)
-
-        ssd_param = so.SsdParameter(orig_tensor.shape, orig_tensor.dtype)
-        ssd_param.point_to_tensor(orig_copy)
-        ssd_param.set_file_params(f.name, 0)
-        ssd_param.to_file(release_tensor_after_write=True)
-
-        assert torch.equal(ssd_param.to_tensor(), orig_tensor)
-        optimizer_ssd = torch.optim.SGD([ssd_param], lr=0.1)
-        optimizer_orig = torch.optim.SGD([param], lr=0.1)
-
-        y1 = ssd_param + 1
-=======
         param = torch.nn.Parameter(orig_copy)
 
         ssd_flat_param = so.SsdFlatParameter([param], f.name, True)
@@ -169,7 +126,6 @@
         optimizer_orig = torch.optim.SGD([param], lr=0.1)
 
         y1 = ssd_flat_param + 1
->>>>>>> fef44233
         optimizer_ssd.zero_grad()
         y1.sum().backward()
         optimizer_ssd.step()
@@ -180,13 +136,8 @@
         optimizer_orig.step()
 
         # make sure we are using the file version not the cached tensor
-<<<<<<< HEAD
-        ssd_param.point_to_file(f.name, 0)
-        assert torch.equal(ssd_param.to_tensor(), param)
-=======
         ssd_flat_param.point_to_file(f.name, 0)
         assert torch.equal(list(ssd_flat_param.get_param_views())[0], param)
->>>>>>> fef44233
 
 
 def test_ssd_flat_parameter_basic():
