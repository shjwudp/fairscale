--- conflicted
+++ resolved
@@ -69,17 +69,11 @@
                     model.clip_grad_norm_(clip_norm, norm_type)
                 else:
                     torch.nn.utils.clip_grad_norm_(model.parameters(), clip_norm, norm_type)
-<<<<<<< HEAD
             scaler.step(optim)
             scaler.update()
         if hasattr(model, "assert_idle"):
             model.assert_idle()
-=======
-            params = [p for p in model.parameters()]
-            print(f"params.device {params[0].device} param.grad.device {params[0].grad.device}")
-
-            optim.step()
->>>>>>> 28aa2dde
+            # optim.step()
         if isinstance(model, FullyShardedDataParallel):
             model.assert_state(TrainingState.IDLE)
         return loss.detach()
@@ -316,7 +310,6 @@
         )
         spawn_and_init(test_fn)
 
-<<<<<<< HEAD
     def test_no_cpu_offload_with_sharded_grad_scaler(self):
         # We don't test the False condition because that requires the optimizer to internally do
         # the device transfer and PyTorch optimizers don't support this.
@@ -332,14 +325,16 @@
         config = {"mixed_precision": True, "cpu_offload": False, "move_grads_to_cpu": False}
         test_fn = functools.partial(
             self._test_identical_outputs, TransformerWithSharedParams, config, use_cuda=True, lr=0.01
-=======
+        )
+        spawn_and_init(test_fn)
+
     def test_cpu_offload_and_cpu_grads_no_mixed_precision(self):
         # We don't test the False condition because that requires the optimizer to internally do
         # the device transfer and PyTorch optimizers don't support this.
         config = {"mixed_precision": False, "cpu_offload": True, "move_grads_to_cpu": True}
         test_fn = functools.partial(
             self._test_identical_outputs, TransformerWithSharedParams, config, use_cuda=False, lr=0.01
->>>>>>> 28aa2dde
+
         )
         spawn_and_init(test_fn)
 
