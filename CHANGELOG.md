# Changelog
All notable changes to this project will be documented in this file.

The format is based on [Keep a Changelog](https://keepachangelog.com/en/1.0.0/),
and this project adheres to [Semantic Versioning](https://semver.org/spec/v2.0.0.html).

## [0.4.5] - TBD

### Added
<<<<<<< HEAD
- Implemented per layer gradient scaling in the LayerwiseGradientScaler class.
=======
- FSDP: Added state_dict_on_rank_0_only flag allow user choose to return full state dict on rank 0 and return empty dict non-rank 0 to prevent OOM [#844]
>>>>>>> 0a526bcb

### Changed

## [0.4.4] - 2021-12-21

### Fixed
- Inf/nan check on all gradient tensors in ShardedGradScaler [#890]
- Allow user to supress warning on trainable_parameter in sharded_ddp.py [#886]
- KeyError in certain FSDP wrapping scenarios [#881]

### Added
- Support eval mode in MEVO [#884]
- A new benchmark for the MOE model [#866]

### Changed
- Fixed a corner case of FSDP init order and losing one of the flags [#880]
- FSDP: Adding basic training support for SSD Offload, it now only supports flattened parameters. Renamed OffloadConfig.ssd_filepath_dir to more generic OffloadConfig.dir. SSD Offload remains an experimental feature. [#887]

## [0.4.3] - 2021-11-18

### Added
- Sharded Grad Scaler works with cpu offload in mixed and full precision. [#831]
- API for specifying SSD offload for params with FSDP. You can use a OffloadConfig to specify the type of offload
  and the file path for storing params on SSD. Note: This is an experimental feature. [#855]

### Changed
- MEVO: fixed eval and checkpointing code paths [#851]
- Cleanup: Moving forward we would be testing all of our code with Python 3.9.7, CUDA 11.2 and the following three versions of PyTorch [#847]:
  - the most recent stable version
  - the most recent LTS version
  - a recent nightly build

## [0.4.2] - 2021-11-08
### Fixed
- FSDP: Fixed an pre-backward hook bug for certain type of models and FSDP config. [#833]

### Added
- FSDP: Add support for SSD offload for eval workloads. This is a new experimental feature and should be
        used with caution.
- LayerwiseMemoryTracker[feature][experimental]: This is a new experimental tool to help track, visualize and suggest fix for memory issues occurring during the forward/backward pass of your models. [#808]
- FSDP: limited support of shared weights between FSDP wrappers. This allows large parameter
          and gradient memory to be sharded despite being needed from different layers due to
          weight sharing. [#836]
- OffloadModel: Fix node names to enable correct sharding in auto_shard.py [#830]
- OSS: Relaxed speed and memory constraints on OSS golden data due to regression when we bumped up the
       PyTorch version to 1.9. [#828] [#825]
- Chore: Update PyTorch version that we run benchmarks with. [#823]
- Chore: Update PyTorch version that we run test with. [#809]
- OffloadModel: Extend auto_shard.py to allow dealing with conditionals automatically when tracing with
                torch.fx. This will work for most cases except when the conditional is part of the root instance. [#817]
- [MEVO]: a custom layer to help big vocab trainings. Experimental. Docs is still TBD. [#840]
- SlowMoDistributedDataParallel[feature][experimental] - This is a distributed training wrapper which should be useful on clusters with slow network interconnects (eg Ethernet). This improves on performance as compared to Distributed Data Parallel in such clusters. [#378]

## [0.4.1] - 2021-09-17
### Fixed
- FSDP: We don't attach post backward hooks for params that don't require grad. However in the hook
        triggered after the post backward hook, we assert on the POST_BACKWARD state which can only
        be set in the post backward hook. Modified the assert to account for the fact that the root
        FSDP module can have child modules with params that require grad and it can contain params
        that don't require grad and hence can fail the previous assert. [#761]
- FSDP: Fixed a bug when multiple backward pass is called within an iteration, parameters' sharding
        state might be incorrect. [#775]
- activation checkpoint: Ensure outputs of checkpointed modules only require grad if either
                         the input requires grad or if the parameters require grad. [#787]

- OSS: fix the broadcast_fp16 option, broken after a refactor, this flag was doing nothing (bugfix).[#795]
- OSS: update default device when refreshing the params, meaning that moving the model to GPU after
       the OSS wrap will not trigger warnings and slow the jobs (ease of use). [#786]

### Added
- FSDP: Added support for returning the original names of parameters when `named_parameters` is called on
        the module. To retrieve the orginal names of the parameters along with the params, you need to
        call `named_parameters` under the `summon_full_params` context when using flattened params or original
        params. If you are using original params (i.e flatten_params=False), calling `named_parameters` outside
        of the `summon_full_params` context will still return the original param names along with the local shards. [#755]
- FSDP: Ensure gradient reduction accumulates into the unsharded gradient tensor
        within a backwards pass. This matters when an FSDP module is called
        multiple times within a forward pass, and reduction is not deferred
        using activation checkpoint forward counters, bucketing or some other
        mechanism. [#784]
- activation checkpoint: Added a context manager to disable checkpoint in case the same wrapped module
                         needs to be checkpointed and not checkpointed in different parts of
                         the module forward pass. [#772]
- FSDP: Added a toggle with an environment variable ENABLE_NCCL_BASE_COLLECTIVES=[0,1] to allow users
        enable/disable using new nccl base collecectives. By default, using new nccl base collectives
        is enabled. [#801]

## [0.4.0] - 2021-07-31
### Fixed
- FSDP: fixed final backward callback in certain activation checkpointed cases. Before this fix,
        if a model is activation checkpointed in a certain way, the final backward
        callback can fire incorrectly. That's due to autograd and reentrant backward
        graphs. With this fix, the final callback is always registered on the outer
        most root FSDP instance (i.e. the outer most backward graph), which result
        in reliably firing. This makes FSDP much more robust with respect to different
        models and activation checkpoints. [#753]

### Added
- FSDP: support gradient accumulation without the `no_sync` context. This is useful
        in training with smaller number of GPU with same overall batch size as large
        number of GPUs. Compared with the `no_sync` context, this mode consumes less
        GPU memory but uses more networking bandwidth. [#752]


## [0.3.9] - 2021-07-26
### Fixed
- FSDP: fixed metadata saving and shard consolidation for MoE cases. When a model has
        shared parameters or mixture of expert layers, the handling of state dict
        metadata was broken. This release fixes that. [#746]
- OSS: fixed the buckets which would stay in fp16 if `broadcast fp16` was required [#751]

### Added
- FSDP: better performance; use `_allgather_base` and `_reduce_scatter_base` when they are
        available from pytorch nightly version (will be in 1.10 releases) [#729]
- FSDP: prepared FSDP internals for supporting multiple groups of flatten parameters (to support more general optimization) [#746]

## [0.3.8] - 2021-07-12
### Fixed
- checkpointing: Use dummy tensor to ensure backward pass is called. [#701]
- checkpointing: Ensure internal fwd counter is not incremented in eval mode. [#709]
- checkpointing: Use non-blocking CPU transfer to improve perf. [#719]
- FSDP: Fixed bug where buffers returned in `state_dict()` could still be half precision when `mixed_precision` is set to `True`. [#705]
- FSDP: Ensure requires_grad of FlatParameter is consistent with requires_grad of the original parameters. [#721]
- doc: Thoroughly improved the doc for FSDP. [#711]
- cleanup: Remove examples/ doc from the repo. [#712]
- cleanup: Future proof storage size test. [#735]
- cleanup: Migrate away from legacy torchtext iterators. [#713]
- chore: Updated torch 1.9 to release version. [#717]

### Added
- FSDP: supporting multiple flatten parameter groups [#708] [#711]
- chore: Add the latest numpy version to requirements-test.txt to prevent mypy errors on certain PR commits [#732]

## [0.3.7] - 2021-05-17
### Fixed
- setup.py: hide CUDA extensions behind `BUILD_CUDA_EXTENSIONS` envvar [#634]
- checkpointing: rename and move the `checkpoint_activations` wrapper [#654]
- FSDP: fix `local_state_dict` potentially called child class's `state_dict` [#574]
- FSDP: fix extra process groups being created by default. Old behavior can cause excessive GPU memory usage [#678] [#681]
- FSDP: fix forward pass not overlapping compute and allgather [#671]
- FSDP: improved frozen weight support [#657]
- FSDP: workaround AMP autocast cache issue with `clear_autocast_cache` flag [#650]
- FSDP: Rename API arg `cpu_offload` to `move_params_to_cpu` to better reflect functionality. We will deprecate `cpu_offload` in an upcoming release [#676]
- MoE: several fixes [#666] [#667] [#668]
- SDP: re-expose the module property [#647]
- wrap: support wrapping based on `wrapper_config` [#685]

### Added
- FSDP: added `force_input_to_fp32` flag for SyncBatchNorm [#659]
- FSDP: better memory usage for reduce bucket [#633]
- FSDP: added `local_metadata_dict` to save sharding relating information [#683]
- FSDP: added `consolidate_shard_weights` to reconstruct the consolidated (non-sharded) model weights from saved sharded weights and metadata on the disk [#683]
- Experimental SyncBatchNorm [#662] [#680]

## [0.3.6] - 2021-04-26
### Added
- FSDP: Consolidate cpu\_adam optimizer state dict ([#607](https://github.com/facebookresearch/fairscale/pull/607))

### Fixed
- FSDP: handle model with multiple forward pass and checkpoint ([#621](https://github.com/facebookresearch/fairscale/pull/621))
- FSDP & SDP: check before calling `_specify_ddp_gpu_num` ([#626](https://github.com/facebookresearch/fairscale/pull/626))
- FSDP: relax checking root condition ([#620](https://github.com/facebookresearch/fairscale/pull/620))
- SDP: removing an assert which does not seem always accurate ([#625](https://github.com/facebookresearch/fairscale/pull/625))
- FSDP: changing FSDP init to by pass pg validation ([#619](https://github.com/facebookresearch/fairscale/pull/619))
- OSS: to 100% coverage ([#618](https://github.com/facebookresearch/fairscale/pull/618))

## [0.3.5] - 2021-04-19
### Added
- [offload] Add API, tutorial and smaller doc string changes. ([#576](https://github.com/facebookresearch/fairscale/pull/576))

### Fixed
- FSDP: fixing training with freezing weights ([#614](https://github.com/facebookresearch/fairscale/pull/614))
- SDP: privatizing all the things ([#611](https://github.com/facebookresearch/fairscale/pull/611))
- FSDP: Make `_get_default_cuda_device` more robust to modules without params ([#606](https://github.com/facebookresearch/fairscale/pull/606))
- OffloadModel: Add prev codepath of using OffloadModel without activation checkpointing ([#608](https://github.com/facebookresearch/fairscale/pull/608))

## [0.3.4] - 2021-04-13
### Added
- FSDP: Add no broadcast optim state option ([#560](https://github.com/facebookresearch/fairscale/pull/560))

### Fixed
- ShardedDDP: Properly handle .eval() mode ([#587](https://github.com/facebookresearch/fairscale/pull/587))
- ShardedDDP: Handle model being moved back to CPU prior to state consolidation ([#573](https://github.com/facebookresearch/fairscale/pull/573))
- FSDP: much faster state consolidation ([#595](https://github.com/facebookresearch/fairscale/pull/595))
- FSDP: Add gradient pre-dedivide to prevent overflow with large world sizes ([#565](https://github.com/facebookresearch/fairscale/pull/565))
- Offload: (experimental) Fix activation offloading to CPU ([#588]((https://github.com/facebookresearch/fairscale/pull/588) )

## [0.3.3] - 2021-04-1
### Added
- FSDP: changed `auto_wrap_bn` utility function so that single FSDP group is optional ([#556](https://github.com/facebookresearch/fairscale/pull/556))
- FSDP: optimizer state load/save ([#537](https://github.com/facebookresearch/fairscale/pull/537))
- FSDP: fix weight init when using apply() ([#543](https://github.com/facebookresearch/fairscale/pull/543))
- Multiprocess Pipe: retired old implementation
- Experimental: xpipe

### Fixed
- ShardedDDP deferred init ([#558](https://github.com/facebookresearch/fairscale/pull/558))

## [0.3.2] - 2021-03-18
### Added
- Experimental: Add spectrain support ([#372](https://github.com/facebookresearch/fairscale/issues/372))
- FSDP: enabled pytorch SyncBN (no asserting) ([#527](https://github.com/facebookresearch/fairscale/issues/527))
- FSDP: added `auto_wrap_bn` utility function ([#531](https://github.com/facebookresearch/fairscale/pull/531))

### Fixed
- OSS: fix a compatibily problem with lightning wrt optimizer state dict ([#510](https://github.com/facebookresearch/fairscale/issues/510))
- FSDP: fixed a bug when part of autograd graph is traversed multiple times in mixed precision mode ([#513](https://github.com/facebookresearch/fairscale/pull/513))

## [0.3.1] - 2021-03-09
### Added
- FSDP docs ([#455](https://github.com/facebookresearch/fairscale/issues/455))
- `enable_wrap` and `auto_wrap` APIs ([#446](https://github.com/facebookresearch/fairscale/issues/446))
- Added experimental.nn.OffloadModel API for training large models on a single GPU.([#432](https://github.com/facebookresearch/fairscale/issues/432))

### Fixed
- OSS: fix a broken state dict when using non contiguous param groups
- Several SDP fixes around performance and corner cases
- Many FSDP fixes
- AdaScale & SDP/FSDP test added but not officially supported

## [0.3.0] - 2021-02-22
### Added
- FullyShardedDataParallel (FSDP) ([#413](https://github.com/facebookresearch/fairscale/issues/413))
- ShardedDDP fp16 grad reduction option ([#402](https://github.com/facebookresearch/fairscale/issues/402))
- Expose experimental algorithms within the pip package ([#410](https://github.com/facebookresearch/fairscale/pull/410))

### Fixed
- Catch corner case when the model is too small with respect to the world size, and shards are empty ([#406](https://github.com/facebookresearch/fairscale/pull/406))
- Memory leak in `checkpoint_wrapper` ([#412](https://github.com/facebookresearch/fairscale/pull/412))

## [0.1.7] - 2021-02-19
### Fixed
- ShardedDDP and OSS handle model trainability changes during training ([#369](https://github.com/facebookresearch/fairscale/issues/369))
- ShardedDDP state dict load/save bug ([#386](https://github.com/facebookresearch/fairscale/issues/386))
- ShardedDDP handle train/eval modes ([#393](https://github.com/facebookresearch/fairscale/issues/393))
- AdaScale handling custom scaling factors ([#401](https://github.com/facebookresearch/fairscale/issues/401))

### Added
- ShardedDDP manual reduce option for checkpointing ([#389](https://github.com/facebookresearch/fairscale/issues/389))

## [0.1.6] - 2021-02-10
### Added
- Checkpointing model wrapper (#376)
- Faster OSS, flatbuffers (#371)
- Small speedup in OSS clipgradnorm (#363)

### Fixed
- Bug in ShardedDDP with 0.1.5 depending the init (KeyError / OSS)
- Much refactoring in Pipe (#357, #358, #360, #362, #370, #373)
- Better pip integration / resident pytorch (#375)

## [0.1.5] - 2021-02-03
### Added
- Pytorch compatibility for OSS checkpoints (#310)
- Elastic checkpoints for OSS, world size can vary in between save and loads (#310)
- Tensor views for OSS bucketing, reduced CPU use (#300)
- Bucket calls in ShardedDDP, for faster inter node communications (#327)
- FlattenParamWrapper, which flattens module parameters into a single tensor seamlessly (#317)
- AMPnet experimental support (#304)

### Fixed
- ShardedDDP properly handles device changes via `.to()` (#353)
- Add a new interface for AdaScale, AdaScaleWrapper, which makes it compatible with OSS (#347)


## [0.1.4] - 2021-01-07
### Fixed
- Missing cu files in the pip package


## [0.1.3] - 2021-01-04
### Fixed
- Release numbering within python and from pypi

## [0.1.2] - 2021-01-04
### Added
- AdaScale:
  . Added gradient accumulation feature (#202)
  . Added support of `torch.lr_scheduler` (#229)
  . Added support for `add_param_groups` (#266)
  . Added support for `scale != world_size` (#266)

### Fixed
- AdaScale: smoothing factor value fixed when using gradient accumulation (#235)
- Pipe: documentation on balancing functions (#243)
- ShardedDDP: handle typical NLP models
- ShardedDDP: better partitioning when finetuning


## [0.1.1] - 2020-12-01
### Fixed
- make sure pip package includes header files (#221)

## [0.1.0] - 2020-12-01
### Added
- ShardedDataParallel with autoreduce (#157)
- cpu support for Pipe (#188)
- ShardedOptim: Distributed Grad Scaler (for torch AMP)  (#182)
- OSS-aware clip grads, bridge sharded states (#167)
- oss: add `rank_local_state_dict` staticmethod (#174)
- support for PyTorch 1.7.0 (#171)
- Add implementation of AdaScale (#139)

### Fixed
- pip package install (#196, #200)

## [0.0.3] - 2020-10-14
### Added
- multi-process pipe

### Fixed
- multiple OSS fixes
- MegaTron+OSS DDP fix

## [0.0.2] - 2020-08-28
### Added
- add ddp that works with oss with `reduce()` not `all_reduce()` (#19)
- support for PyTorch v1.6
- add mixed precision Adam (#40)
- Adam optimizer state scaling (#44)

### Fixed
- properly restore a sharded optim state (#39)
- OSS restore state to proper device (#46)
- optim/oss: support optimizers with additional step kwargs (#53)
- optim/oss: fix state cast (#56)
- fix eval for `oss_ddp` (#55)
- optim/oss: work correctly with LRScheduler (#58)

## [0.0.1] - 2020-07-31
- Initial release.<|MERGE_RESOLUTION|>--- conflicted
+++ resolved
@@ -7,11 +7,8 @@
 ## [0.4.5] - TBD
 
 ### Added
-<<<<<<< HEAD
-- Implemented per layer gradient scaling in the LayerwiseGradientScaler class.
-=======
+- Implemented per layer gradient scaling [#879]
 - FSDP: Added state_dict_on_rank_0_only flag allow user choose to return full state dict on rank 0 and return empty dict non-rank 0 to prevent OOM [#844]
->>>>>>> 0a526bcb
 
 ### Changed
 
